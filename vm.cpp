/*
	This file is part of cpp-ethereum.

	cpp-ethereum is free software: you can redistribute it and/or modify
	it under the terms of the GNU General Public License as published by
	the Free Software Foundation, either version 3 of the License, or
	(at your option) any later version.

	cpp-ethereum is distributed in the hope that it will be useful,
	but WITHOUT ANY WARRANTY; without even the implied warranty of
	MERCHANTABILITY or FITNESS FOR A PARTICULAR PURPOSE.  See the
	GNU General Public License for more details.

	You should have received a copy of the GNU General Public License
	along with cpp-ethereum.  If not, see <http://www.gnu.org/licenses/>.
*/
/** @file vm.cpp
 * @author Gav Wood <i@gavwood.com>
 * @date 2014
 * vm test functions.
 */

#include "vm.h"

using namespace std;
using namespace json_spirit;
using namespace dev;
using namespace dev::eth;
using namespace dev::test;

FakeExtVM::FakeExtVM(eth::BlockInfo const& _previousBlock, eth::BlockInfo const& _currentBlock, unsigned _depth):			/// TODO: XXX: remove the default argument & fix.
	ExtVMFace(Address(), Address(), Address(), 0, 1, bytesConstRef(), bytesConstRef(), _previousBlock, _currentBlock, _depth) {}

h160 FakeExtVM::create(u256 _endowment, u256* _gas, bytesConstRef _init, OnOpFunc const&)
{
<<<<<<< HEAD
	Address na = right160(sha3(rlpList(myAddress, get<1>(addresses[myAddress]))));

	Transaction t;
	t.value = _endowment;
	t.gasPrice = gasPrice;
	t.gas = *_gas;
	t.data = _init.toBytes();
	t.type = eth::Transaction::ContractCreation;
=======
	Transaction t(_endowment, gasPrice, *_gas, _init.toBytes());

	m_s.noteSending(myAddress);
	m_ms.internal.resize(m_ms.internal.size() + 1);
	auto ret = m_s.create(myAddress, _endowment, gasPrice, _gas, _init, origin, &sub, &m_ms ? &(m_ms.internal.back()) : nullptr, {}, 1);
	if (!m_ms.internal.back().from)
		m_ms.internal.pop_back();

	if (get<0>(addresses[myAddress]) >= _endowment)
	{
		get<1>(addresses[myAddress])++;
		get<0>(addresses[ret]) = _endowment;
		get<3>(addresses[ret]) = m_s.code(ret);
	}

>>>>>>> aa41f1c6
	callcreates.push_back(t);
	return na;
}

bool FakeExtVM::call(Address _receiveAddress, u256 _value, bytesConstRef _data, u256* _gas, bytesRef _out, OnOpFunc const&, Address _myAddressOverride, Address _codeAddressOverride)
{
<<<<<<< HEAD
	Transaction t;
	t.value = _value;
	t.gasPrice = gasPrice;
	t.gas = *_gas;
	t.data = _data.toVector();
	t.type = eth::Transaction::MessageCall;
	t.receiveAddress = _receiveAddress;
=======
	u256 contractgas = 0xffff;

	Transaction t(_value, gasPrice, *_gas, _receiveAddress, _data.toVector());
>>>>>>> aa41f1c6
	callcreates.push_back(t);
	(void)_out;
	(void)_myAddressOverride;
	(void)_codeAddressOverride;
	return true;
}

void FakeExtVM::setTransaction(Address _caller, u256 _value, u256 _gasPrice, bytes const& _data)
{
	caller = origin = _caller;
	value = _value;
	data = &(thisTxData = _data);
	gasPrice = _gasPrice;
}

void FakeExtVM::setContract(Address _myAddress, u256 _myBalance, u256 _myNonce, map<u256, u256> const& _storage, bytes const& _code)
{
	myAddress = _myAddress;
	set(myAddress, _myBalance, _myNonce, _storage, _code);
}

void FakeExtVM::set(Address _a, u256 _myBalance, u256 _myNonce, map<u256, u256> const& _storage, bytes const& _code)
{
	get<0>(addresses[_a]) = _myBalance;
	get<1>(addresses[_a]) = _myNonce;
	get<2>(addresses[_a]) = _storage;
	get<3>(addresses[_a]) = _code;
}

void FakeExtVM::reset(u256 _myBalance, u256 _myNonce, map<u256, u256> const& _storage)
{
	callcreates.clear();
	addresses.clear();
	set(myAddress, _myBalance, _myNonce, _storage, get<3>(addresses[myAddress]));
}

void FakeExtVM::push(mObject& o, string const& _n, u256 _v)
{
	o[_n] = toString(_v);
}

void FakeExtVM::push(mArray& a, u256 _v)
{
	a.push_back(toString(_v));
}

mObject FakeExtVM::exportEnv()
{
	mObject ret;
	ret["previousHash"] = toString(previousBlock.hash);
	push(ret, "currentDifficulty", currentBlock.difficulty);
	push(ret, "currentTimestamp", currentBlock.timestamp);
	ret["currentCoinbase"] = toString(currentBlock.coinbaseAddress);
	push(ret, "currentNumber", currentBlock.number);
	push(ret, "currentGasLimit", currentBlock.gasLimit);
	return ret;
}

void FakeExtVM::importEnv(mObject& _o)
{
	// cant use BOOST_REQUIRE, because this function is used outside boost test (createRandomTest)
	assert(_o.count("previousHash") > 0);
	assert(_o.count("currentGasLimit") > 0);
	assert(_o.count("currentDifficulty") > 0);
	assert(_o.count("currentTimestamp") > 0);
	assert(_o.count("currentCoinbase") > 0);
	assert(_o.count("currentNumber") > 0);

	previousBlock.hash = h256(_o["previousHash"].get_str());
	currentBlock.number = toInt(_o["currentNumber"]);
	currentBlock.gasLimit = toInt(_o["currentGasLimit"]);
	currentBlock.difficulty = toInt(_o["currentDifficulty"]);
	currentBlock.timestamp = toInt(_o["currentTimestamp"]);
	currentBlock.coinbaseAddress = Address(_o["currentCoinbase"].get_str());
}

mObject FakeExtVM::exportState()
{
	mObject ret;
	for (auto const& a: addresses)
	{
		mObject o;
		push(o, "balance", get<0>(a.second));
		push(o, "nonce", get<1>(a.second));

		{
			mObject store;
			for (auto const& s: get<2>(a.second))
				store["0x"+toHex(toCompactBigEndian(s.first))] = "0x"+toHex(toCompactBigEndian(s.second));
			o["storage"] = store;
		}
		o["code"] = "0x" + toHex(get<3>(a.second));

		ret[toString(a.first)] = o;
	}
	return ret;
}

void FakeExtVM::importState(mObject& _object)
{
	for (auto const& i: _object)
	{
		mObject o = i.second.get_obj();
		// cant use BOOST_REQUIRE, because this function is used outside boost test (createRandomTest)
		assert(o.count("balance") > 0);
		assert(o.count("nonce") > 0);
		assert(o.count("storage") > 0);
		assert(o.count("code") > 0);

		auto& a = addresses[Address(i.first)];
		get<0>(a) = toInt(o["balance"]);
		get<1>(a) = toInt(o["nonce"]);
		for (auto const& j: o["storage"].get_obj())
			get<2>(a)[toInt(j.first)] = toInt(j.second);

		get<3>(a) = importCode(o);
	}
}

mObject FakeExtVM::exportExec()
{
	mObject ret;
	ret["address"] = toString(myAddress);
	ret["caller"] = toString(caller);
	ret["origin"] = toString(origin);
	push(ret, "value", value);
	push(ret, "gasPrice", gasPrice);
	push(ret, "gas", gas);
	ret["data"] = "0x" + toHex(data);
	ret["code"] = "0x" + toHex(code);
	return ret;
}

void FakeExtVM::importExec(mObject& _o)
{
	// cant use BOOST_REQUIRE, because this function is used outside boost test (createRandomTest)
	assert(_o.count("address")> 0);
	assert(_o.count("caller") > 0);
	assert(_o.count("origin") > 0);
	assert(_o.count("value") > 0);
	assert(_o.count("data") > 0);
	assert(_o.count("gasPrice") > 0);
	assert(_o.count("gas") > 0);

	myAddress = Address(_o["address"].get_str());
	caller = Address(_o["caller"].get_str());
	origin = Address(_o["origin"].get_str());
	value = toInt(_o["value"]);
	gasPrice = toInt(_o["gasPrice"]);
	gas = toInt(_o["gas"]);

	thisTxCode.clear();
	code = &thisTxCode;

	thisTxCode = importCode(_o);
	if (_o["code"].type() != str_type && _o["code"].type() != array_type)
		code.reset();

	thisTxData.clear();
	thisTxData = importData(_o);

	data = &thisTxData;
}

mArray FakeExtVM::exportCallCreates()
{
	mArray ret;
	for (Transaction const& tx: callcreates)
	{
		mObject o;
		o["destination"] = tx.type() == Transaction::ContractCreation ? "" : toString(tx.receiveAddress());
		push(o, "gasLimit", tx.gas());
		push(o, "value", tx.value());
		o["data"] = "0x" + toHex(tx.data());
		ret.push_back(o);
	}
	return ret;
}

void FakeExtVM::importCallCreates(mArray& _callcreates)
{
	for (mValue& v: _callcreates)
	{
		auto tx = v.get_obj();
		BOOST_REQUIRE(tx.count("data") > 0);
		BOOST_REQUIRE(tx.count("value") > 0);
		BOOST_REQUIRE(tx.count("destination") > 0);
		BOOST_REQUIRE(tx.count("gasLimit") > 0);
<<<<<<< HEAD
		Transaction t;
		t.type = tx["destination"].get_str().empty() ? Transaction::ContractCreation : Transaction::MessageCall;
		t.receiveAddress = Address(tx["destination"].get_str());
		t.value = toInt(tx["value"]);
		t.gas = toInt(tx["gasLimit"]);
		t.data = importData(tx);
=======
		bytes data;
		if (tx["data"].type() == str_type)
			if (tx["data"].get_str().find_first_of("0x") == 0)
				data = fromHex(tx["data"].get_str().substr(2));
			else
				data = fromHex(tx["data"].get_str());
		else
			for (auto const& j: tx["data"].get_array())
				data.push_back(toByte(j));
		Transaction t = tx["destination"].get_str().empty() ?
			Transaction(toInt(tx["value"]), 0, toInt(tx["gasLimit"]), data) :
			Transaction(toInt(tx["value"]), 0, toInt(tx["gasLimit"]), Address(tx["destination"].get_str()), data);
>>>>>>> aa41f1c6
		callcreates.push_back(t);
	}
}

eth::OnOpFunc FakeExtVM::simpleTrace()
{
	return [](uint64_t steps, eth::Instruction inst, bigint newMemSize, bigint gasCost, void* voidVM, void const* voidExt)
	{
		FakeExtVM const& ext = *(FakeExtVM const*)voidExt;
		eth::VM& vm = *(eth::VM*)voidVM;

		std::ostringstream o;
		o << std::endl << "    STACK" << std::endl;
		for (auto i: vm.stack())
			o << (h256)i << std::endl;
		o << "    MEMORY" << std::endl << memDump(vm.memory());
		o << "    STORAGE" << std::endl;

		for (auto const& i: std::get<2>(ext.addresses.find(ext.myAddress)->second))
			o << std::showbase << std::hex << i.first << ": " << i.second << std::endl;

		dev::LogOutputStream<eth::VMTraceChannel, false>(true) << o.str();
		dev::LogOutputStream<eth::VMTraceChannel, false>(false) << " | " << std::dec << ext.depth << " | " << ext.myAddress << " | #" << steps << " | " << std::hex << std::setw(4) << std::setfill('0') << vm.curPC() << " : " << instructionInfo(inst).name << " | " << std::dec << vm.gas() << " | -" << std::dec << gasCost << " | " << newMemSize << "x32" << " ]";

		if (eth::VMTraceChannel::verbosity <= g_logVerbosity)
		{
			std::ofstream f;
			f.open("./vmtrace.log", std::ofstream::app);
			f << o.str();
			f << " | " << std::dec << ext.depth << " | " << ext.myAddress << " | #" << steps << " | " << std::hex << std::setw(4) << std::setfill('0') << vm.curPC() << " : " << instructionInfo(inst).name << " | " << std::dec << vm.gas() << " | -" << std::dec << gasCost << " | " << newMemSize << "x32";
		}
	};
}

namespace dev { namespace test {

void doVMTests(json_spirit::mValue& v, bool _fillin)
{
	for (auto& i: v.get_obj())
	{
		cnote << i.first;
		mObject& o = i.second.get_obj();

		BOOST_REQUIRE(o.count("env") > 0);
		BOOST_REQUIRE(o.count("pre") > 0);
		BOOST_REQUIRE(o.count("exec") > 0);

		dev::test::FakeExtVM fev;
		fev.importEnv(o["env"].get_obj());
		fev.importState(o["pre"].get_obj());

		if (_fillin)
			o["pre"] = mValue(fev.exportState());

		fev.importExec(o["exec"].get_obj());
		if (!fev.code)
		{
			fev.thisTxCode = get<3>(fev.addresses.at(fev.myAddress));
			fev.code = &fev.thisTxCode;
		}

		bytes output;
		VM vm(fev.gas);
		try
		{
			output = vm.go(fev, fev.simpleTrace()).toVector();
		}
		catch (Exception const& _e)
		{
			cnote << "VM did throw an exception: " << diagnostic_information(_e);
			//BOOST_ERROR("Failed VM Test with Exception: " << e.what());
		}
		catch (std::exception const& _e)
		{
			cnote << "VM did throw an exception: " << _e.what();
			//BOOST_ERROR("Failed VM Test with Exception: " << e.what());
		}

		// delete null entries in storage for the sake of comparison

		for (auto  &a: fev.addresses)
		{
			vector<u256> keystoDelete;
			for (auto &s: get<2>(a.second))
			{
				if (s.second == 0)
					keystoDelete.push_back(s.first);
			}
			for (auto const key: keystoDelete )
			{
				get<2>(a.second).erase(key);
			}
		}


		if (_fillin)
		{
			o["env"] = mValue(fev.exportEnv());
			o["exec"] = mValue(fev.exportExec());
			o["post"] = mValue(fev.exportState());
			o["callcreates"] = fev.exportCallCreates();
			o["out"] = "0x" + toHex(output);
			fev.push(o, "gas", vm.gas());
		}
		else
		{
			BOOST_REQUIRE(o.count("post") > 0);
			BOOST_REQUIRE(o.count("callcreates") > 0);
			BOOST_REQUIRE(o.count("out") > 0);
			BOOST_REQUIRE(o.count("gas") > 0);

			dev::test::FakeExtVM test;
			test.importState(o["post"].get_obj());
			test.importCallCreates(o["callcreates"].get_array());

			checkOutput(output, o);

			BOOST_CHECK_EQUAL(toInt(o["gas"]), vm.gas());

			auto& expectedAddrs = test.addresses;
			auto& resultAddrs = fev.addresses;
			for (auto&& expectedPair : expectedAddrs)
			{
				auto& expectedAddr = expectedPair.first;
				auto resultAddrIt = resultAddrs.find(expectedAddr);
				if (resultAddrIt == resultAddrs.end())
					BOOST_ERROR("Missing expected address " << expectedAddr);
				else
				{
					auto& expectedState = expectedPair.second;
					auto& resultState = resultAddrIt->second;
					BOOST_CHECK_MESSAGE(std::get<0>(expectedState) == std::get<0>(resultState), expectedAddr << ": incorrect balance " << std::get<0>(resultState) << ", expected " << std::get<0>(expectedState));
					BOOST_CHECK_MESSAGE(std::get<1>(expectedState) == std::get<1>(resultState), expectedAddr << ": incorrect txCount " << std::get<1>(resultState) << ", expected " << std::get<1>(expectedState));
					BOOST_CHECK_MESSAGE(std::get<3>(expectedState) == std::get<3>(resultState), expectedAddr << ": incorrect code");

					checkStorage(std::get<2>(expectedState), std::get<2>(resultState), expectedAddr);
				}
			}

			checkAddresses<std::map<Address, std::tuple<u256, u256, std::map<u256, u256>, bytes> > >(test.addresses, fev.addresses);
			BOOST_CHECK(test.callcreates == fev.callcreates);
		}
	}
}

} } // Namespace Close

BOOST_AUTO_TEST_SUITE(VMTests)

BOOST_AUTO_TEST_CASE(vm_tests)
{
	dev::test::executeTests("vmtests", "/VMTests", dev::test::doVMTests);
}

BOOST_AUTO_TEST_CASE(vmArithmeticTest)
{
	dev::test::executeTests("vmArithmeticTest", "/VMTests", dev::test::doVMTests);
}

BOOST_AUTO_TEST_CASE(vmBitwiseLogicOperationTest)
{
	dev::test::executeTests("vmBitwiseLogicOperationTest", "/VMTests", dev::test::doVMTests);
}

BOOST_AUTO_TEST_CASE(vmSha3Test)
{
	dev::test::executeTests("vmSha3Test", "/VMTests", dev::test::doVMTests);
}

BOOST_AUTO_TEST_CASE(vmEnvironmentalInfoTest)
{
	dev::test::executeTests("vmEnvironmentalInfoTest", "/VMTests", dev::test::doVMTests);
}

BOOST_AUTO_TEST_CASE(vmBlockInfoTest)
{
	dev::test::executeTests("vmBlockInfoTest", "/VMTests", dev::test::doVMTests);
}

BOOST_AUTO_TEST_CASE(vmIOandFlowOperationsTest)
{
	dev::test::executeTests("vmIOandFlowOperationsTest", "/VMTests", dev::test::doVMTests);
}

BOOST_AUTO_TEST_CASE(vmPushDupSwapTest)
{
	dev::test::executeTests("vmPushDupSwapTest", "/VMTests", dev::test::doVMTests);
}

BOOST_AUTO_TEST_CASE(vmNamecoin)
{
	dev::test::executeTests("vmNamecoin", "/VMTests", dev::test::doVMTests);
}

//BOOST_AUTO_TEST_CASE(vmSystemOperationsTest)
//{
//	dev::test::executeTests("vmSystemOperationsTest", "/VMTests", dev::test::doVMTests);
//}

BOOST_AUTO_TEST_CASE(userDefinedFile)
{
	if (boost::unit_test::framework::master_test_suite().argc == 2)
	{
		string filename = boost::unit_test::framework::master_test_suite().argv[1];
		int currentVerbosity = g_logVerbosity;
		g_logVerbosity = 12;
		try
		{
			cnote << "Testing VM..." << "user defined test";
			json_spirit::mValue v;
			string s = asString(contents(filename));
			BOOST_REQUIRE_MESSAGE(s.length() > 0, "Contents of " + filename + " is empty. ");
			json_spirit::read_string(s, v);
			dev::test::doVMTests(v, false);
		}
		catch (Exception const& _e)
		{
			BOOST_ERROR("Failed VM Test with Exception: " << diagnostic_information(_e));
		}
		catch (std::exception const& _e)
		{
			BOOST_ERROR("Failed VM Test with Exception: " << _e.what());
		}
		g_logVerbosity = currentVerbosity;
	}
}

BOOST_AUTO_TEST_SUITE_END()<|MERGE_RESOLUTION|>--- conflicted
+++ resolved
@@ -33,51 +33,16 @@
 
 h160 FakeExtVM::create(u256 _endowment, u256* _gas, bytesConstRef _init, OnOpFunc const&)
 {
-<<<<<<< HEAD
 	Address na = right160(sha3(rlpList(myAddress, get<1>(addresses[myAddress]))));
 
-	Transaction t;
-	t.value = _endowment;
-	t.gasPrice = gasPrice;
-	t.gas = *_gas;
-	t.data = _init.toBytes();
-	t.type = eth::Transaction::ContractCreation;
-=======
 	Transaction t(_endowment, gasPrice, *_gas, _init.toBytes());
-
-	m_s.noteSending(myAddress);
-	m_ms.internal.resize(m_ms.internal.size() + 1);
-	auto ret = m_s.create(myAddress, _endowment, gasPrice, _gas, _init, origin, &sub, &m_ms ? &(m_ms.internal.back()) : nullptr, {}, 1);
-	if (!m_ms.internal.back().from)
-		m_ms.internal.pop_back();
-
-	if (get<0>(addresses[myAddress]) >= _endowment)
-	{
-		get<1>(addresses[myAddress])++;
-		get<0>(addresses[ret]) = _endowment;
-		get<3>(addresses[ret]) = m_s.code(ret);
-	}
-
->>>>>>> aa41f1c6
 	callcreates.push_back(t);
 	return na;
 }
 
 bool FakeExtVM::call(Address _receiveAddress, u256 _value, bytesConstRef _data, u256* _gas, bytesRef _out, OnOpFunc const&, Address _myAddressOverride, Address _codeAddressOverride)
 {
-<<<<<<< HEAD
-	Transaction t;
-	t.value = _value;
-	t.gasPrice = gasPrice;
-	t.gas = *_gas;
-	t.data = _data.toVector();
-	t.type = eth::Transaction::MessageCall;
-	t.receiveAddress = _receiveAddress;
-=======
-	u256 contractgas = 0xffff;
-
 	Transaction t(_value, gasPrice, *_gas, _receiveAddress, _data.toVector());
->>>>>>> aa41f1c6
 	callcreates.push_back(t);
 	(void)_out;
 	(void)_myAddressOverride;
@@ -266,27 +231,9 @@
 		BOOST_REQUIRE(tx.count("value") > 0);
 		BOOST_REQUIRE(tx.count("destination") > 0);
 		BOOST_REQUIRE(tx.count("gasLimit") > 0);
-<<<<<<< HEAD
-		Transaction t;
-		t.type = tx["destination"].get_str().empty() ? Transaction::ContractCreation : Transaction::MessageCall;
-		t.receiveAddress = Address(tx["destination"].get_str());
-		t.value = toInt(tx["value"]);
-		t.gas = toInt(tx["gasLimit"]);
-		t.data = importData(tx);
-=======
-		bytes data;
-		if (tx["data"].type() == str_type)
-			if (tx["data"].get_str().find_first_of("0x") == 0)
-				data = fromHex(tx["data"].get_str().substr(2));
-			else
-				data = fromHex(tx["data"].get_str());
-		else
-			for (auto const& j: tx["data"].get_array())
-				data.push_back(toByte(j));
-		Transaction t = tx["destination"].get_str().empty() ?
+Transaction t = tx["destination"].get_str().empty() ?
 			Transaction(toInt(tx["value"]), 0, toInt(tx["gasLimit"]), data) :
 			Transaction(toInt(tx["value"]), 0, toInt(tx["gasLimit"]), Address(tx["destination"].get_str()), data);
->>>>>>> aa41f1c6
 		callcreates.push_back(t);
 	}
 }
